#!/usr/bin/python
# coding: utf-8

""" Interfaces that declare operations and parameters common to all pipelines. """

from os.path import join
from abc import ABC, abstractmethod

# List all the available pipelines and the corresponding class for each
implemented_pipelines = {
    '08MQ': 'PipelineTeam08MQ',
    '0C7Q': None,
    '0ED6': None,
    '0H5E': None,
    '0I4U': None,
    '0JO0': None,
    '16IN': None,
    '1K0E': None,
    '1KB2': None,
    '1P0Y': None,
    '27SS': None,
    '2T6S': 'PipelineTeam2T6S',
    '2T7P': None,
    '3C6G': None,
    '3PQ2': None,
    '3TR7': 'PipelineTeam3TR7',
    '43FJ': None,
    '46CD': None,
    '4SZ2': 'PipelineTeam4SZ2',
    '4TQ6': 'PipelineTeam4TQ6',
    '50GV': None,
    '51PW': 'PipelineTeam51PW',
    '5G9K': None,
    '6FH5': None,
    '6VV2': None,
    '80GC': None,
    '94GU': None,
    '98BT': 'PipelineTeam98BT',
    '9Q6R': None,
    '9T8E': None,
    '9U7M': None,
    'AO86': None,
<<<<<<< HEAD
    'B23O': None,
    'B5I6': 'PipelineTeamB5I6',
=======
    'B23O': 'PipelineTeamB23O',
    'B5I6': None,
>>>>>>> af1651bd
    'C22U': None,
    'C88N': 'PipelineTeamC88N',
    'DC61': None,
    'E3B6': None,
    'E6R3': None,
    'I07H': None,
    'I52Y': None,
    'I9D6': None,
    'IZ20': None,
    'J7F9': 'PipelineTeamJ7F9',
    'K9P0': None,
    'L1A8': None,
    'L3V8': None,
    'L7J7': 'PipelineTeamL7J7',
    'L9G5': None,
    'O03M': None,
    'O21U': 'PipelineTeamO21U',
    'O6R6': 'PipelineTeamO6R6',
    'P5F3': None,
    'Q58J': None,
    'Q6O0': 'PipelineTeamQ6O0',
    'R42Q': None,
    'R5K7': None,
    'R7D1': None,
    'R9K3': 'PipelineTeamR9K3',
    'SM54': None,
    'T54A': 'PipelineTeamT54A',
    'U26C': 'PipelineTeamU26C',
    'UI76': None,
    'UK24': 'PipelineTeamUK24',
    'V55J': None,
    'VG39': None,
    'X19V': 'PipelineTeamX19V',
    'X1Y5': None,
    'X1Z4': None,
    'XU70': None
}

def get_implemented_pipelines() -> list:
    """ Return a list of team IDs whose pipeline is implemented in NARPS open pipelines """
    return [team for team, value in implemented_pipelines.items() if value is not None]

def get_not_implemented_pipelines() -> list:
    """ Return a list of team IDs whose pipeline is not implemented in NARPS open pipelines """
    return [team for team, value in implemented_pipelines.items() if value is None]

class PipelineDirectories():
    """ This object contains paths to the directories of interest for a Pipeline """

    def __init__(self):
        """ Attributes (properties) of class PipelineDirectories are:
            - dataset_dir: str, directory where the ds001734 dataset is stored
            - results_dir: str, base directory for results to be stored
            - working_dir: str, directory where to store intermediate results
            - output_dir: str, directory for final results
        """
        self._dataset_dir = ''
        self._results_dir = ''
        self._working_dir = ''
        self._output_dir = ''

    @property
    def dataset_dir(self) -> str:
        """ Getter for property dataset_dir """
        return self._dataset_dir

    @dataset_dir.setter
    def dataset_dir(self, dir_name: str) -> None:
        """ Setter for property dataset_dir """
        self._dataset_dir = dir_name

    @property
    def results_dir(self) -> str:
        """ Getter for property results_dir """
        return self._results_dir

    @results_dir.setter
    def results_dir(self, dir_name: str) -> None:
        """ Setter for property results_dir """
        self._results_dir = dir_name

    @property
    def working_dir(self) -> str:
        """ Getter for property working_dir """
        return self._working_dir

    @working_dir.setter
    def working_dir(self, dir_name: str) -> None:
        """ Setter for property working_dir """
        self._working_dir = dir_name

    def set_working_dir_with_team_id(self, team_id: str) -> None:
        """ An alternative setter for working_dir,
            to automatically set its path according to the team ID """
        if self.results_dir == '':
            raise AttributeError('PipelineDirectories :\
            set results_dir before using set_working_dir_with_team_id()')

        self._working_dir = join(
            self.results_dir,f'NARPS-{team_id}-reproduced','intermediate_results')

    @property
    def output_dir(self) -> str:
        """ Getter for property output_dir """
        return self._output_dir

    @output_dir.setter
    def output_dir(self, dir_name: str) -> None:
        """ Setter for property output_dir """
        self._output_dir = dir_name

    def set_output_dir_with_team_id(self, team_id: str) -> None:
        """ An alternative setter for output_dir,
            to automatically set its path according to the team ID """
        if self.results_dir == '':
            raise AttributeError('PipelineDirectories :\
            set results_dir before using set_output_dir_with_team_id()')

        self._output_dir = join(self.results_dir, f'NARPS-{team_id}-reproduced')

class Pipeline(ABC):
    """ An abstract class from which pipelines can inherit. """

    @abstractmethod
    def __init__(self):
        """ Attributes of class Pipeline are:
        # Directories
            - directories: PipelineDirectories, an object that contains all the paths of interest
            for the pipeline

        # Lists of data
            - subject_list: list of str, list of subject for which
            you want to do the subject level analysis
            - run_list: list of str, list of runs for which
            you want to do the subject level analysis
            - contrast_list: list of str, list of contrasts for which
            you want to do the group level analysis

        # Parameters
            - team_id: str, identifier of the team responsible for the pipeline
            - fwhm: float, Full width at half maximum (in mm) for the Gaussian smoothing kernel
            - tr: float, time repetition (in s) used during acquisition. This value is the same
            for all pipelines as they use the same dataset.
        """
        # Directories
        self._directories = PipelineDirectories()

        # Data
        self._subject_list = []
        self._run_list = ['01', '02', '03', '04']
        self._constrast_list = []

        # Parameters
        self._team_id = ''
        self._fwhm = 0.0
        self._tr = 1.0

    @property
    def directories(self):
        """ Getter for property directories """
        return self._directories

    @directories.setter
    def directories(self, value: PipelineDirectories):
        """ Setter for property directories """
        self._directories = value

    @property
    def subject_list(self):
        """ Getter for property subject_list """
        return self._subject_list

    @subject_list.setter
    def subject_list(self, value: list):
        """ Setter for property subject_list """
        self._subject_list = value

    @property
    def run_list(self):
        """ Getter for property run_list """
        return self._run_list

    @run_list.setter
    def run_list(self, value: list):
        """ Setter for property run_list """
        self._run_list = value

    @property
    def contrast_list(self):
        """ Getter for property contrast_list """
        return self._contrast_list

    @contrast_list.setter
    def contrast_list(self, value: list):
        """ Setter for property contrast_list """
        self._contrast_list = value

    @property
    def team_id(self):
        """ Getter for property team_id """
        return self._team_id

    @team_id.setter
    def team_id(self, value):
        """ Setter for property team_id """
        self._team_id = value

    @property
    def tr(self):
        """ Getter for property tr """
        return self._tr

    @property
    def fwhm(self):
        """ Getter for property fwhm """
        return self._fwhm

    @fwhm.setter
    def fwhm(self, value):
        """ Setter for property fwhm """
        self._fwhm = value

    @abstractmethod
    def get_preprocessing(self):
        """ Return a Nipype workflow describing the prerpocessing part of the pipeline """

    @abstractmethod
    def get_run_level_analysis(self):
        """ Return a Nipype workflow describing the run level analysis part of the pipeline """

    @abstractmethod
    def get_subject_level_analysis(self):
        """ Return a Nipype workflow describing the subject level analysis part of the pipeline """

    @abstractmethod
    def get_group_level_analysis(self):
        """ Return a Nipype workflow describing the group level analysis part of the pipeline """

    def get_preprocessing_outputs(self):
        """ Return the names of the files the preprocessing is supposed to generate. """
        return []

    def get_run_level_outputs(self):
        """ Return the names of the files the run level analysis is supposed to generate. """
        return []

    def get_subject_level_outputs(self):
        """ Return the names of the files the subject level analysis is supposed to generate. """
        return []

    def get_group_level_outputs(self):
        """ Return the names of the files the group level analysis is supposed to generate. """
        return []

    @abstractmethod
    def get_hypotheses_outputs(self):
        """ Return the names of the files used by the team to answer the hypotheses of NARPS.
            Files must be in the following order:
            hypo1_thresh.nii.gz
            hypo1_unthresh.nii.gz
            hypo2_thresh.nii.gz
            hypo2_unthresh.nii.gz
            hypo3_thresh.nii.gz
            hypo3_unthresh.nii.gz
            hypo4_thresh.nii.gz
            hypo4_unthresh.nii.gz
            hypo5_thresh.nii.gz
            hypo5_unthresh.nii.gz
            hypo6_thresh.nii.gz
            hypo6_unthresh.nii.gz
            hypo7_thresh.nii.gz
            hypo7_unthresh.nii.gz
            hypo8_thresh.nii.gz
            hypo8_unthresh.nii.gz
            hypo9_thresh.nii.gz
            hypo9_unthresh.nii.gz
        """<|MERGE_RESOLUTION|>--- conflicted
+++ resolved
@@ -40,13 +40,10 @@
     '9T8E': None,
     '9U7M': None,
     'AO86': None,
-<<<<<<< HEAD
     'B23O': None,
     'B5I6': 'PipelineTeamB5I6',
-=======
     'B23O': 'PipelineTeamB23O',
-    'B5I6': None,
->>>>>>> af1651bd
+    'B5I6': 'PipelineTeamB5I6',
     'C22U': None,
     'C88N': 'PipelineTeamC88N',
     'DC61': None,
