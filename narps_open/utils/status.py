--- conflicted
+++ resolved
@@ -17,7 +17,7 @@
 
 def get_opened_issues():
     """ Return a list of opened issues and pull requests for the NARPS Open Pipelines project """
-<<<<<<< HEAD
+
     # First get the number of issues of the project
     request_url = 'https://api.github.com/repos/Inria-Empenn/narps_open_pipelines'
     response = get(request_url, timeout = 2)
@@ -27,10 +27,6 @@
     # Get all opened issues
     request_url = 'https://api.github.com/repos/Inria-Empenn/narps_open_pipelines/issues'
     request_url += '?page={page_number}?per_page=30'
-=======
-    request_url = 'https://api.github.com/repos/Inria-Empenn/narps_open_pipelines/issues'
-    request_url += '?page={page_number}?per_page=100'
->>>>>>> 6ebe5d2e
 
     issues = []
     page = True # Will later be replaced by a table
@@ -43,13 +39,10 @@
         issues += page
         page_number += 1
 
-<<<<<<< HEAD
         # Leave if there is only one page (in this case, the `page` query parameter has no effect)
         if nb_issues < 30:
             break
 
-=======
->>>>>>> 6ebe5d2e
     return issues
 
 def get_teams_with_pipeline_files():
