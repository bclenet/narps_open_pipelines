# How to run NARPS open pipelines ? :running:

## Using the runner application

The `narps_open.runner` module allows to run pipelines from the command line :

```bash
python narps_open/runner.py -h
	usage: runner.py [-h] -t TEAM (-r RANDOM | -s SUBJECTS [SUBJECTS ...]) [-g | -f]

	Run the pipelines from NARPS.

	options:
	  -h, --help            show this help message and exit
	  -t TEAM, --team TEAM  the team ID
	  -r RANDOM, --random RANDOM the number of subjects to be randomly selected
	  -s SUBJECTS [SUBJECTS ...], --subjects SUBJECTS [SUBJECTS ...] a list of subjects
	  -g, --group           run the group level only
	  -f, --first           run the first levels only (preprocessing + subjects + runs)
	  -c, --check           check pipeline outputs (runner is not launched)

python narps_open/runner.py -t 2T6S -s 001 006 020 100
python narps_open/runner.py -t 2T6S -r 4
python narps_open/runner.py -t 2T6S -r 4 -f
python narps_open/runner.py -t 2T6S -r 4 -f -c # Check the output files without launching the runner
```

In this usecase, the paths where to store the outputs and to the dataset are picked by the runner from the [configuration](docs/configuration.md).

## Using the `PipelineRunner` object

The class `PipelineRunner` is available from the `narps_open.runner` module. You can use it from inside python code, as follows :

```python
from narps_open.runner import PipelineRunner

# Initialize a PipelineRunner by choosing the team ID
runner = PipelineRunner(team_id = '2T6S')

# Set input and output directories
runner.pipeline.directories.dataset_dir = '/data/ds001734/'
runner.pipeline.directories.results_dir = '/output/'
runner.pipeline.directories.set_output_dir_with_team_id(runner.team_id)
runner.pipeline.directories.set_working_dir_with_team_id(runner.team_id)

# Set participants / subjects
runner.subjects = ['001', '006', '020', '100']

# Alternatively, ask the runner to pick a random number of subjects
# runner.random_nb_subjects = 4

# Start the runner
runner.start()

# Or start the first level only (preprocessing + run level + subject level)
runner.start(True, False)

# Or start the second level only (group level)
runner.start(True, True)

# Get the list of missing files (if any) after the pipeline finished
runner.get_missing_first_level_outputs()
runner.get_missing_group_level_outputs()
<<<<<<< HEAD
```

## Using the runner application

The `narps_open.runner` module also allows to run pipelines from the command line :

```bash
python narps_open/runner.py -h
	usage: runner.py [-h] -t TEAM (-r RANDOM | -s SUBJECTS [SUBJECTS ...]) [-g | -f]

	Run the pipelines from NARPS.

	options:
	  -h, --help            show this help message and exit
	  -t TEAM, --team TEAM  the team ID
	  -r RANDOM, --random RANDOM the number of subjects to be randomly selected
	  -s SUBJECTS [SUBJECTS ...], --subjects SUBJECTS [SUBJECTS ...] a list of subjects
	  -g, --group           run the group level only
	  -f, --first           run the first levels only (preprocessing + subjects + runs)
	  -c, --check           check pipeline outputs (runner is not launched)

python narps_open/runner.py -t 2T6S -s 001 006 020 100
python narps_open/runner.py -t 2T6S -r 4
python narps_open/runner.py -t 2T6S -r 4 -f
python narps_open/runner.py -t 2T6S -r 4 -f -c # Check the output files without launching the runner
```

In this usecase, the paths where to store the outputs and to the dataset are picked by the runner from the [configuration](/docs/configuration.md).
=======
```
>>>>>>> 8f12d3d9
<|MERGE_RESOLUTION|>--- conflicted
+++ resolved
@@ -61,35 +61,4 @@
 # Get the list of missing files (if any) after the pipeline finished
 runner.get_missing_first_level_outputs()
 runner.get_missing_group_level_outputs()
-<<<<<<< HEAD
-```
-
-## Using the runner application
-
-The `narps_open.runner` module also allows to run pipelines from the command line :
-
-```bash
-python narps_open/runner.py -h
-	usage: runner.py [-h] -t TEAM (-r RANDOM | -s SUBJECTS [SUBJECTS ...]) [-g | -f]
-
-	Run the pipelines from NARPS.
-
-	options:
-	  -h, --help            show this help message and exit
-	  -t TEAM, --team TEAM  the team ID
-	  -r RANDOM, --random RANDOM the number of subjects to be randomly selected
-	  -s SUBJECTS [SUBJECTS ...], --subjects SUBJECTS [SUBJECTS ...] a list of subjects
-	  -g, --group           run the group level only
-	  -f, --first           run the first levels only (preprocessing + subjects + runs)
-	  -c, --check           check pipeline outputs (runner is not launched)
-
-python narps_open/runner.py -t 2T6S -s 001 006 020 100
-python narps_open/runner.py -t 2T6S -r 4
-python narps_open/runner.py -t 2T6S -r 4 -f
-python narps_open/runner.py -t 2T6S -r 4 -f -c # Check the output files without launching the runner
-```
-
-In this usecase, the paths where to store the outputs and to the dataset are picked by the runner from the [configuration](/docs/configuration.md).
-=======
-```
->>>>>>> 8f12d3d9
+```