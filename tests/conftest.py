--- conflicted
+++ resolved
@@ -92,41 +92,23 @@
         # TODO : this is a workaround
         for _ in range(Configuration()['runner']['nb_trials']):
 
-<<<<<<< HEAD
-        # Get missing subjects
-        missing_subjects = set()
-        for file in runner.get_missing_first_level_outputs():
-            subject_id = get_subject_id(file)
-            if subject_id is not None:
-                missing_subjects.add(subject_id)
-=======
             # Get missing subjects
             missing_subjects = set()
             for file in runner.get_missing_first_level_outputs():
                 subject_id = get_subject_id(file)
                 if subject_id is not None:
                     missing_subjects.add(subject_id)
->>>>>>> 801d9963
 
             # Leave if no missing subjects
             if not missing_subjects:
                 break
 
-<<<<<<< HEAD
-        # Start pipeline
-        runner.subjects = missing_subjects
-        try: # This avoids errors in the workflow to make the test fail
-            runner.start(True, False)
-        except(RuntimeError) as err:
-            print('RuntimeError: ', err)
-=======
             # Start pipeline
             runner.subjects = missing_subjects
             try: # This avoids errors in the workflow to make the test fail
                 runner.start(True, False)
             except(RuntimeError) as err:
                 print('RuntimeError: ', err)
->>>>>>> 801d9963
 
     # Check missing files for the last time
     missing_files = runner.get_missing_first_level_outputs()
@@ -147,11 +129,7 @@
 
     # Retrieve the paths to the results files
     collection = ResultsCollection(team_id)
-<<<<<<< HEAD
-    results_files = [join(collection.directory, f) for f in collection.files.keys()]
-=======
     results_files = [join(collection.directory, f) for f in sorted(collection.files.keys())]
->>>>>>> 801d9963
     results_files = [results_files[i] for i in indices]
 
     # Compute the correlation coefficients
